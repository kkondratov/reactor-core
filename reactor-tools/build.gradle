--- conflicted
+++ resolved
@@ -55,11 +55,7 @@
     testImplementation "org.assertj:assertj-core:$assertJVersion"
     testImplementation 'cglib:cglib:3.3.0'
 
-<<<<<<< HEAD
-    jarFileTestImplementation 'org.assertj:assertj-core:3.12.2' // FIXME bump in root and use property
-=======
     jarFileTestImplementation 'org.assertj:assertj-core:$assertJVersion'
->>>>>>> b16972ba
 }
 
 test {
