--- conflicted
+++ resolved
@@ -62,8 +62,7 @@
     runs-on: ubuntu-latest
     needs: preliminary
     steps:
-<<<<<<< HEAD
-    - uses: actions/checkout@8ade135a41bc03ea155e62e844d188df1ea18608 # tag=v4
+    - uses: actions/checkout@b4ffde65f46336ab88eb53be808477a3936bae11 # tag=v4
     - name: Download JDK 9
       if: ${{ github.base_ref == 'main' }}
       run: ${GITHUB_WORKSPACE}/.github/setup.sh
@@ -83,10 +82,6 @@
         java-version: 21
     - name: Setup JDK 8
       uses: actions/setup-java@387ac29b308b003ca37ba93a6cab5eb57c8f5f93 # tag=v3
-=======
-    - uses: actions/checkout@b4ffde65f46336ab88eb53be808477a3936bae11 # tag=v4
-    - uses: actions/setup-java@387ac29b308b003ca37ba93a6cab5eb57c8f5f93 # tag=v3
->>>>>>> cffef794
       with:
         distribution: 'temurin'
         java-version: 8
@@ -100,7 +95,7 @@
 #    runs-on: ubuntu-latest
 #    needs: preliminary
 #    steps:
-#      - uses: actions/checkout@8ade135a41bc03ea155e62e844d188df1ea18608 # tag=v4
+#      - uses: actions/checkout@b4ffde65f46336ab88eb53be808477a3936bae11 # tag=v4
 #      - name: Download JDK 9
 #        if: ${{ github.base_ref == 'main' }}
 #        run: ${GITHUB_WORKSPACE}/.github/setup.sh
@@ -132,8 +127,7 @@
     runs-on: ubuntu-latest
     needs: preliminary
     steps:
-<<<<<<< HEAD
-    - uses: actions/checkout@8ade135a41bc03ea155e62e844d188df1ea18608 # tag=v4
+    - uses: actions/checkout@b4ffde65f46336ab88eb53be808477a3936bae11 # tag=v4
     - name: Download JDK 9
       if: ${{ github.base_ref == 'main' }}
       run: ${GITHUB_WORKSPACE}/.github/setup.sh
@@ -153,10 +147,6 @@
         java-version: 21
     - name: Setup JDK 8
       uses: actions/setup-java@387ac29b308b003ca37ba93a6cab5eb57c8f5f93 # tag=v3
-=======
-    - uses: actions/checkout@b4ffde65f46336ab88eb53be808477a3936bae11 # tag=v4
-    - uses: actions/setup-java@387ac29b308b003ca37ba93a6cab5eb57c8f5f93 # tag=v3
->>>>>>> cffef794
       with:
         distribution: 'temurin'
         java-version: 8
@@ -169,8 +159,7 @@
     runs-on: ubuntu-latest
     needs: preliminary
     steps:
-<<<<<<< HEAD
-    - uses: actions/checkout@8ade135a41bc03ea155e62e844d188df1ea18608 # tag=v4
+    - uses: actions/checkout@b4ffde65f46336ab88eb53be808477a3936bae11 # tag=v4
     - name: Download JDK 9
       if: ${{ github.base_ref == 'main' }}
       run: ${GITHUB_WORKSPACE}/.github/setup.sh
@@ -190,10 +179,6 @@
         java-version: 21
     - name: Setup JDK 8
       uses: actions/setup-java@387ac29b308b003ca37ba93a6cab5eb57c8f5f93 # tag=v3
-=======
-    - uses: actions/checkout@b4ffde65f46336ab88eb53be808477a3936bae11 # tag=v4
-    - uses: actions/setup-java@387ac29b308b003ca37ba93a6cab5eb57c8f5f93 # tag=v3
->>>>>>> cffef794
       with:
         distribution: 'temurin'
         java-version: 8
