--- conflicted
+++ resolved
@@ -62,8 +62,7 @@
     runs-on: ubuntu-latest
     needs: preliminary
     steps:
-<<<<<<< HEAD
-    - uses: actions/checkout@93ea575cb5d8a053eaa0ac8fa3b40d7e05a33cc8 # tag=v3
+    - uses: actions/checkout@8ade135a41bc03ea155e62e844d188df1ea18608 # tag=v4
     - name: Download JDK 9
       if: ${{ github.base_ref == 'main' }}
       run: ${GITHUB_WORKSPACE}/.github/setup.sh
@@ -83,10 +82,6 @@
         java-version: 21-ea
     - name: Setup JDK 8
       uses: actions/setup-java@0ab4596768b603586c0de567f2430c30f5b0d2b0 # tag=v3
-=======
-    - uses: actions/checkout@8ade135a41bc03ea155e62e844d188df1ea18608 # tag=v4
-    - uses: actions/setup-java@0ab4596768b603586c0de567f2430c30f5b0d2b0 # tag=v3
->>>>>>> 9e8c4a9e
       with:
         distribution: 'temurin'
         java-version: 8
@@ -100,7 +95,7 @@
 #    runs-on: ubuntu-latest
 #    needs: preliminary
 #    steps:
-#      - uses: actions/checkout@93ea575cb5d8a053eaa0ac8fa3b40d7e05a33cc8 # tag=v3
+#      - uses: actions/checkout@8ade135a41bc03ea155e62e844d188df1ea18608 # tag=v4
 #      - name: Download JDK 9
 #        if: ${{ github.base_ref == 'main' }}
 #        run: ${GITHUB_WORKSPACE}/.github/setup.sh
@@ -132,8 +127,7 @@
     runs-on: ubuntu-latest
     needs: preliminary
     steps:
-<<<<<<< HEAD
-    - uses: actions/checkout@93ea575cb5d8a053eaa0ac8fa3b40d7e05a33cc8 # tag=v3
+    - uses: actions/checkout@8ade135a41bc03ea155e62e844d188df1ea18608 # tag=v4
     - name: Download JDK 9
       if: ${{ github.base_ref == 'main' }}
       run: ${GITHUB_WORKSPACE}/.github/setup.sh
@@ -153,10 +147,6 @@
         java-version: 21-ea
     - name: Setup JDK 8
       uses: actions/setup-java@0ab4596768b603586c0de567f2430c30f5b0d2b0 # tag=v3
-=======
-    - uses: actions/checkout@8ade135a41bc03ea155e62e844d188df1ea18608 # tag=v4
-    - uses: actions/setup-java@0ab4596768b603586c0de567f2430c30f5b0d2b0 # tag=v3
->>>>>>> 9e8c4a9e
       with:
         distribution: 'temurin'
         java-version: 8
@@ -169,8 +159,7 @@
     runs-on: ubuntu-latest
     needs: preliminary
     steps:
-<<<<<<< HEAD
-    - uses: actions/checkout@93ea575cb5d8a053eaa0ac8fa3b40d7e05a33cc8 # tag=v3
+    - uses: actions/checkout@8ade135a41bc03ea155e62e844d188df1ea18608 # tag=v4
     - name: Download JDK 9
       if: ${{ github.base_ref == 'main' }}
       run: ${GITHUB_WORKSPACE}/.github/setup.sh
@@ -190,10 +179,6 @@
         java-version: 21-ea
     - name: Setup JDK 8
       uses: actions/setup-java@0ab4596768b603586c0de567f2430c30f5b0d2b0 # tag=v3
-=======
-    - uses: actions/checkout@8ade135a41bc03ea155e62e844d188df1ea18608 # tag=v4
-    - uses: actions/setup-java@0ab4596768b603586c0de567f2430c30f5b0d2b0 # tag=v3
->>>>>>> 9e8c4a9e
       with:
         distribution: 'temurin'
         java-version: 8
