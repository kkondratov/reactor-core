--- conflicted
+++ resolved
@@ -410,11 +410,7 @@
 					//immediate error to trigger the logging within the test
 					.concatWith(Mono.error(new IllegalStateException("cancel error")))
 			)
-<<<<<<< HEAD
-			                        .take(2, false);
-=======
-			.take(2);
->>>>>>> 6a89d1f7
+			.take(2, false);
 
 		StepVerifier.create(test)
 			.expectNext("0", "1")
@@ -435,22 +431,12 @@
 	void cancelWithHandlerGenerationFailureLogs(Flux<String> source, TestLogger tl) throws InterruptedException {
 		TestResource testResource = new TestResource();
 
-<<<<<<< HEAD
-		try {
-			Flux<String> test = Flux.usingWhen(Mono.just(testResource),
-					tr -> source,
-					TestResource::commit,
-					TestResource::rollback,
-					r -> null)
-			                        .take(2, false);
-=======
 		Flux<String> test = Flux.usingWhen(Mono.just(testResource),
 				tr -> source,
 				TestResource::commit,
 				TestResource::rollback,
 				r -> null)
-			.take(2);
->>>>>>> 6a89d1f7
+			.take(2, false);
 
 		StepVerifier.create(test)
 			.expectNext("0", "1")
@@ -496,30 +482,6 @@
 	@Deprecated
 	void cancelDefaultHandlerFailure(Flux<String> source, TestLogger tl) {
 		TestResource testResource = new TestResource();
-<<<<<<< HEAD
-		final TestLogger tl = new TestLogger();
-		Loggers.useCustomLoggers(name -> tl);
-
-		try {
-			Function<TestResource, Publisher<?>> completeOrCancel = r -> {
-				return r.commit()
-				        //immediate error to trigger the logging within the test
-				        .concatWith(Mono.error(new IllegalStateException("commit error")));
-			};
-			Flux<String> test = Flux
-					.usingWhen(
-							Mono.just(testResource),
-							tr -> source,
-							completeOrCancel,
-							(r, e) -> r.rollback(new RuntimeException("placeholder ignored rollback exception")),
-							completeOrCancel
-					)
-					.take(2, false);
-
-			StepVerifier.create(test)
-			            .expectNext("0", "1")
-			            .verifyComplete();
-=======
 		Function<TestResource, Publisher<?>> completeOrCancel = r -> {
 			return r.commit()
 				//immediate error to trigger the logging within the test
@@ -533,7 +495,7 @@
 				(r, e) -> r.rollback(new RuntimeException("placeholder ignored rollback exception")),
 				completeOrCancel
 			)
-			.take(2);
+			.take(2, false);
 
 		StepVerifier.create(test)
 			.expectNext("0", "1")
@@ -542,7 +504,6 @@
 		testResource.commitProbe.assertWasSubscribed();
 		testResource.cancelProbe.assertWasNotSubscribed();
 		testResource.rollbackProbe.assertWasNotSubscribed();
->>>>>>> 6a89d1f7
 
 		assertThat(tl.getErrContent())
 				.contains("Async resource cleanup failed after cancel")
