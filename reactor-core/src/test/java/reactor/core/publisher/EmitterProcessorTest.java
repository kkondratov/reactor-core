--- conflicted
+++ resolved
@@ -46,22 +46,12 @@
 import reactor.util.context.Context;
 
 import static org.assertj.core.api.Assertions.assertThat;
-<<<<<<< HEAD
 import static org.assertj.core.api.Assertions.assertThatThrownBy;
+import static org.assertj.core.api.Assertions.assertThatExceptionOfType;
 import static org.junit.Assert.assertEquals;
 import static reactor.core.Scannable.Attr;
 import static reactor.core.Scannable.Attr.*;
 import static reactor.core.publisher.Sinks.EmitFailureHandler.FAIL_FAST;
-=======
-import static org.assertj.core.api.Assertions.assertThatExceptionOfType;
-import static org.junit.Assert.assertEquals;
-import static reactor.core.Scannable.Attr;
-import static reactor.core.Scannable.Attr.BUFFERED;
-import static reactor.core.Scannable.Attr.CANCELLED;
-import static reactor.core.Scannable.Attr.CAPACITY;
-import static reactor.core.Scannable.Attr.PREFETCH;
-import static reactor.core.Scannable.Attr.TERMINATED;
->>>>>>> 4d30f3e9
 
 /**
  * @author Stephane Maldini
@@ -505,105 +495,6 @@
 	}
 
 	@Test
-<<<<<<< HEAD
-=======
-	@Disabled
-	public void test() {
-		Scheduler asyncGroup = Schedulers.single();
-		FluxProcessor<String, String> emitter = EmitterProcessor.create();
-
-		CountDownLatch requestReceived = new CountDownLatch(1);
-		AtomicLong demand = new AtomicLong(0);
-		Publisher<String> publisher = s -> s.onSubscribe(new Subscription() {
-			@Override
-			public void request(long n) {
-				System.out.println("request: " + n + " " + s);
-				demand.addAndGet(n);
-				requestReceived.countDown();
-			}
-
-			@Override
-			public void cancel() {
-				System.out.println("cancel");
-			}
-		});
-
-		Flux.from(publisher).subscribeOn(asyncGroup).subscribe(emitter);
-
-		AssertSubscriber<String> subscriber = AssertSubscriber.create();
-		emitter.subscribe(subscriber);
-
-		int i = 0;
-		for (; ; ) {
-			if (getAndSub(demand, 1) != 0) {
-				emitter.onNext("" + (i++));
-			}
-			else {
-				System.out.println("NO REQUESTED: " + emitter);
-				LockSupport.parkNanos(100_000_000);
-			}
-		}
-	}
-
-	@Test
-	@Disabled
-	public void testPerformance() {
-		FluxProcessor<String, String> emitter = EmitterProcessor.create();
-
-		CountDownLatch requestReceived = new CountDownLatch(1);
-
-		AtomicLong maxDelay = new AtomicLong(0);
-		AtomicLong demand = new AtomicLong(0);
-		Publisher<String> publisher = new Publisher<String>() {
-
-			long lastTimeRequestReceivedNs = -1;
-
-			@Override
-			public void subscribe(Subscriber<? super String> s) {
-				s.onSubscribe(new Subscription() {
-					@Override
-					public void request(long n) {
-						requestReceived.countDown();
-
-						long now = System.nanoTime();
-
-						if (lastTimeRequestReceivedNs > 0) {
-							maxDelay.set(now - lastTimeRequestReceivedNs);
-						}
-
-						lastTimeRequestReceivedNs = now;
-
-						demand.addAndGet(n);
-					}
-
-					@Override
-					public void cancel() {
-						System.out.println("cancel");
-					}
-				});
-			}
-		};
-
-		publisher.subscribe(emitter);
-
-		AssertSubscriber<String> subscriber = AssertSubscriber.create();
-		emitter.subscribe(subscriber);
-
-		String buffer = "Hello";
-		int i = 0;
-		for (; ; ) {
-			if (getAndSub(demand, 1) > 0) {
-				emitter.onNext(buffer);
-			}
-
-			if (i++ % 1000000 == 0) {
-				System.out.println("maxDelay: " + TimeUnit.MICROSECONDS.toMillis(maxDelay.get()) + " µs");
-			}
-		}
-	}
-
-	@Test
->>>>>>> 4d30f3e9
 	public void testRed() {
 		EmitterProcessor<String> processor = EmitterProcessor.create();
 		AssertSubscriber<String> subscriber = AssertSubscriber.create(1);
