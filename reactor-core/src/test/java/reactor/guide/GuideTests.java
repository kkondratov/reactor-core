--- conflicted
+++ resolved
@@ -980,11 +980,7 @@
 				assertThat(withSuppressed.getSuppressed()).hasSize(1);
 				assertThat(withSuppressed.getSuppressed()[0])
 						.hasMessageStartingWith("\nAssembly trace from producer [reactor.core.publisher.MonoSingle] :")
-<<<<<<< HEAD
-						.hasMessageEndingWith("Flux.single ⇢ reactor.guide.GuideTests.scatterAndGather(GuideTests.java:945)\n");
-=======
-						.hasMessageEndingWith("Flux.single(GuideTests.java:948)\n");
->>>>>>> 6543bb7b
+						.hasMessageEndingWith("Flux.single(GuideTests.java:944)\n");
 			});
 		}
 	}
