--- conflicted
+++ resolved
@@ -13,16 +13,12 @@
 
 # Other shared versions
 asciidoctor = "4.0.2"
-<<<<<<< HEAD
 #note that some micrometer artifacts like context-propagation has a different version directly set in libraries below
 micrometer = "1.10.13"
 micrometerDocsGenerator = "1.0.2"
 micrometerTracingTest="1.0.12"
 contextPropagation="1.0.6"
-kotlin = "1.5.32"
-=======
 kotlin = "1.8.22"
->>>>>>> 237d8c90
 reactiveStreams = "1.0.4"
 
 [libraries]
